--- conflicted
+++ resolved
@@ -49,13 +49,9 @@
 
     node_list = Box(
         xmltodict.parse(
-<<<<<<< HEAD
-            Entrez.esearch("taxonomy", term, retmax=100, email="harekrishna@gmail.com").read()
-=======
             Entrez.esearch(
                 "taxonomy", term, retmax=100, email="harekrishna@gmail.com"
             ).read()
->>>>>>> b32c0b8b
         )
     )
 
@@ -194,7 +190,6 @@
     print(f"start time: {start_time}")
 
     while True:
-<<<<<<< HEAD
         try:
             all_nodes = get_nodes(start_time)
         except http.client.RemoteDisconnected as e:
@@ -204,9 +199,6 @@
 
         # skip sp. nodes?
         nodes = [ n for n in all_nodes if 'sp.' not in n.name ]
-=======
-        nodes = [n for n in get_nodes(start_time) if "sp." not in n.name]
->>>>>>> b32c0b8b
 
         for node in nodes:
             print(str(node.created_at))
